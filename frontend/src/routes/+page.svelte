<!-- frontend/src/routes/+page.svelte -->

<!--
    This is our root main page. It's the first page that loads when we go to the root URL.
    Svelte is a framework that allows us to build web applications using HTML, CSS, and Typescript.
    In a Svelte file we can have HTML, CSS, and Typescript code.
-->
<script lang="ts">
	import { onMount } from 'svelte';
	import { logout, check_auth } from '$lib/ts/user';
	import logo from '$lib/assets/logo.png';
	import Navbar from '$lib/components/Navbar.svelte';
	import Footer from '$lib/components/Footer.svelte';
	import heroBackground from '$lib/assets/hero-background.png';

	let isLoggedIn = false;
	let pageLoaded = false;

	onMount(() => {
		// First part: async function for auth check
		(async () => {
			try {
				const authCheckPromise = check_auth();
				const timeoutPromise = new Promise((resolve) => setTimeout(() => resolve(false), 3000));
				const isAuthenticated = await Promise.race([authCheckPromise, timeoutPromise]);

				if (isAuthenticated) {
					console.log('User is authenticated, redirecting to /drive');
					window.location.href = '/drive';
					return;
				}
			} catch (error) {
				console.error('Error checking authentication:', error);
			}

			pageLoaded = true;
		})();

		// Animation setup
		const handleScroll = () => {
			const elements = document.querySelectorAll('.fade-in:not(.visible)');
			elements.forEach((el) => {
				const rect = el.getBoundingClientRect();
				if (rect.top < window.innerHeight * 0.8) {
					el.classList.add('visible');
				}
			});
		};

		window.addEventListener('scroll', handleScroll, { passive: true });
		handleScroll();

		// Return cleanup function (non-async)
		return () => {
			window.removeEventListener('scroll', handleScroll);
		};
	});
</script>

<div class="bg-black min-vh-100">
	<Navbar {isLoggedIn} />

	<!-- Hero Section with Background Image -->
	<section class="position-relative">
		<!-- Background Image -->
		<div class="position-absolute top-0 start-0 w-100 h-100" style="overflow: hidden;">
			<img src={heroBackground} alt="Hero Background" class="w-100 h-100 object-fit-cover opacity-25" />
		</div>

		<div class="container py-5">
			<!-- Header that spans full width -->
			<div class="row mb-4">
				<div class="col-12 text-center fade-in">
					<h1 class="fw-bold" style="font-size: 6rem; line-height: 1.1;">
						Write using the Power of<br />
						<span class="text-green">Neovim + AI</span>
					</h1>
				</div>
			</div>

			<!-- Content in two columns -->
			<div class="row py-3 align-items-center">
				<!-- Left side: Text content -->
				<div class="col-md-6 text-center fade-in" style="margin-top: -2rem;">
					<p class="fs-4 text-white-50 mb-4">
						Experience the perfect blend of Neovim's efficiency and AI assistance designed specifically for writers.
						Craft your stories, articles, and content with unprecedented speed and creativity.
					</p>

					<p class="fs-5 text-white-50 mb-5">
						Vynn combines the power of Vim's keyboard-centric editing with state-of-the-art AI to help you write faster,
						smarter, and more creatively. Whether you're drafting a novel, writing technical documentation, or crafting
						marketing copy, Vynn provides the tools you need to excel.
					</p>

					<div class="d-flex gap-4 justify-content-center">
						<a href="/editor" class="btn btn-green btn-lg px-4 py-2"> Try Vynn Editor </a>
						<a href="/tutorial" class="btn btn-outline-light btn-lg px-4 py-2"> View Tutorial </a>
					</div>
				</div>

				<!-- Right side: Demo image -->
				<div class="col-md-6 mt-15 mt-md-0 d-flex justify-content-end fade-in" style="margin-top: -10rem;">
					<div class="position-relative ms-md-5" style="margin-right: -10rem;">
<<<<<<< HEAD
						<!-- Editor Demo GIF -->
						<div
							class="bg-dark rounded-3 shadow-lg p-3 d-flex align-items-center justify-content-center"
							style="width: 700px; height: 500px; border: 1px solid rgba(255,255,255,0.1); overflow: hidden;"
						>
							<div class="editor-demo">
								<div class="demo-header">
									<div class="demo-buttons">
										<span class="demo-button"></span>
										<span class="demo-button"></span>
										<span class="demo-button"></span>
									</div>
									<div class="demo-title">document.md — Vynn Editor</div>
								</div>
								<div class="demo-content">
									<div class="typing-animation">
										<span class="typing-text">The quick brown fox jumps over the lazy dog</span>
										<span class="cursor"></span>
									</div>
								</div>
=======
						<!-- Placeholder image -->
						<div
							class="bg-dark rounded-3 shadow-lg p-3 d-flex align-items-center justify-content-center"
							style="width: 700px; height: 500px; border: 1px solid rgba(255,255,255,0.1);"
						>
							<div class="text-center">
								<svg
									xmlns="http://www.w3.org/2000/svg"
									width="80"
									height="80"
									fill="currentColor"
									class="bi bi-code-square text-green mb-3"
									viewBox="0 0 16 16"
								>
									<path
										d="M14 1a1 1 0 0 1 1 1v12a1 1 0 0 1-1 1H2a1 1 0 0 1-1-1V2a1 1 0 0 1 1-1zM2 0a2 2 0 0 0-2 2v12a2 2 0 0 0 2 2h12a2 2 0 0 0 2-2V2a2 2 0 0 0-2-2z"
									/>
									<path
										d="M6.854 4.646a.5.5 0 0 1 0 .708L4.207 8l2.647 2.646a.5.5 0 0 1-.708.708l-3-3a.5.5 0 0 1 0-.708l3-3a.5.5 0 0 1 .708 0zm2.292 0a.5.5 0 0 0 0 .708L11.793 8l-2.647 2.646a.5.5 0 0 0 .708.708l3-3a.5.5 0 0 0 0-.708l-3-3a.5.5 0 0 0-.708 0z"
									/>
								</svg>
								<p class="text-white-50">Vynn Editor Demo</p>
								<p class="text-white-50 small">(Product screenshot will be displayed here)</p>
>>>>>>> 02dab3b9
							</div>
						</div>

						<!-- Glow effect -->
						<div
							class="position-absolute top-50 start-50 translate-middle"
							style="width: 100%; height: 100%; background: radial-gradient(circle, rgba(16,185,129,0.2) 0%, rgba(0,0,0,0) 70%); z-index: -1;"
						></div>
					</div>
				</div>
			</div>
		</div>
	</section>

	<!-- Testimonials Section -->
	<section class="py-5 bg-black">
		<div class="container">
			<h2 class="text-center fw-bold mb-5 fade-in">Loved by Writers Worldwide</h2>

			<div class="row g-4">
				<!-- Testimonial 1 -->
				<div class="col-md-4 fade-in">
					<div
						class="p-4 rounded-3 h-100"
						style="background-color: rgba(255,255,255,0.05); border: 1px solid rgba(255,255,255,0.1);"
					>
						<div class="d-flex align-items-center mb-3">
							<div class="rounded-circle overflow-hidden me-3" style="width: 50px; height: 50px;">
								<img src="https://randomuser.me/api/portraits/women/44.jpg" alt="Sarah Davis" class="img-fluid" />
							</div>
							<div>
								<h5 class="mb-0 fw-bold">Sarah Davis</h5>
								<p class="text-white-50 small mb-0">Fiction Writer</p>
							</div>
						</div>
						<p class="text-white-50 mb-0">
							"Vynn has completely transformed how I write! The blend of Neovim's efficiency and AI assistance is
							exactly what I needed to boost my productivity."
						</p>
					</div>
				</div>

				<!-- Testimonial 2 -->
				<div class="col-md-4 fade-in">
					<div
						class="p-4 rounded-3 h-100"
						style="background-color: rgba(255,255,255,0.05); border: 1px solid rgba(255,255,255,0.1);"
					>
						<div class="d-flex align-items-center mb-3">
							<div class="rounded-circle overflow-hidden me-3" style="width: 50px; height: 50px;">
								<img src="https://randomuser.me/api/portraits/men/32.jpg" alt="Mark Thompson" class="img-fluid" />
							</div>
							<div>
								<h5 class="mb-0 fw-bold">Mark Thompson</h5>
								<p class="text-white-50 small mb-0">Journalist</p>
							</div>
						</div>
						<p class="text-white-50 mb-0">
							"It's a life-saver. Writing for a news outlet requires speed and accuracy - Vynn delivers both. I can
							research, draft, and edit articles faster than I thought possible."
						</p>
					</div>
				</div>

				<!-- Testimonial 3 -->
				<div class="col-md-4 fade-in">
					<div
						class="p-4 rounded-3 h-100"
						style="background-color: rgba(255,255,255,0.05); border: 1px solid rgba(255,255,255,0.1);"
					>
						<div class="d-flex align-items-center mb-3">
							<div class="rounded-circle overflow-hidden me-3" style="width: 50px; height: 50px;">
								<img src="https://randomuser.me/api/portraits/women/68.jpg" alt="Emily Rodriguez" class="img-fluid" />
							</div>
							<div>
								<h5 class="mb-0 fw-bold">Emily Rodriguez</h5>
								<p class="text-white-50 small mb-0">Content Creator</p>
							</div>
						</div>
						<p class="text-white-50 mb-0">
							"The AI assistance in Vynn feels like having a writing partner who understands your style. It helps me
							overcome writer's block and enhances my creativity."
						</p>
					</div>
				</div>
			</div>
		</div>
	</section>

	<!-- Pricing Section -->
	<section class="py-5 bg-black">
		<div class="container">
			<h2 class="text-center fw-bold mb-3 fade-in">Simple, Transparent Pricing</h2>
			<p class="text-center text-white-50 mb-5 fade-in">Choose the plan that works best for you</p>

			<div class="row g-4 justify-content-center mt-5 pt-4">
				<!-- Starter Plan -->
				<div class="col-md-4 fade-in">
					<div class="card h-100 bg-dark text-white border-0">
						<div class="card-body p-4">
							<h3 class="card-title fw-bold mb-4">Starter</h3>
							<p class="text-white-50 mb-4">Perfect for individual writers</p>

							<div class="mb-4">
								<h2 class="fw-bold mb-0">$9</h2>
								<p class="text-white-50">/month</p>
							</div>

							<ul class="list-unstyled mb-4">
								<li class="mb-2">
									<i class="bi bi-check-circle-fill text-green me-2"></i>
									Basic AI assistance
								</li>
								<li class="mb-2">
									<i class="bi bi-check-circle-fill text-green me-2"></i>
									5 projects
								</li>
								<li class="mb-2">
									<i class="bi bi-check-circle-fill text-green me-2"></i>
									Standard support
								</li>
								<li class="mb-2">
									<i class="bi bi-check-circle-fill text-green me-2"></i>
									Unlimited Documents
								</li>
							</ul>

							<a href="/signup" class="btn btn-outline-light w-100">Get Started</a>
						</div>
					</div>
				</div>

				<!-- Pro Plan -->
				<div class="col-md-4 fade-in">
					<div class="card h-100 bg-dark text-white border-0 position-relative featured-card">
						<div class="position-absolute top-0 start-50 translate-middle">
							<span class="badge bg-green px-4 py-2 rounded-pill mt-2 mb-5 popular-badge">Popular</span>
						</div>
						<div class="card-body p-4">
							<h3 class="card-title fw-bold mb-4">Pro</h3>
							<p class="text-white-50 mb-4">For professional writers</p>

							<div class="mb-4">
								<h2 class="fw-bold mb-0">$19</h2>
								<p class="text-white-50">/month</p>
							</div>

							<ul class="list-unstyled mb-4">
								<li class="mb-2">
									<i class="bi bi-check-circle-fill text-green me-2"></i>
									Advanced AI features
								</li>
								<li class="mb-2">
									<i class="bi bi-check-circle-fill text-green me-2"></i>
									Unlimited projects
								</li>
								<li class="mb-2">
									<i class="bi bi-check-circle-fill text-green me-2"></i>
									All themes
								</li>
								<li class="mb-2">
									<i class="bi bi-check-circle-fill text-green me-2"></i>
									Priority support
								</li>
							</ul>

							<a href="/signup" class="btn btn-green w-100">Get Started</a>
						</div>
					</div>
				</div>

				<!-- Team Plan -->
				<div class="col-md-4 fade-in">
					<div class="card h-100 bg-dark text-white border-0">
						<div class="card-body p-4">
							<h3 class="card-title fw-bold mb-4">Team</h3>
							<p class="text-white-50 mb-4">For writing teams</p>

							<div class="mb-4">
								<h2 class="fw-bold mb-0">$49</h2>
								<p class="text-white-50">/month</p>
							</div>

							<ul class="list-unstyled mb-4">
								<li class="mb-2">
									<i class="bi bi-check-circle-fill text-green me-2"></i>
									Everything in Pro
								</li>
								<li class="mb-2">
									<i class="bi bi-check-circle-fill text-green me-2"></i>
									Team collaboration
								</li>
								<li class="mb-2">
									<i class="bi bi-check-circle-fill text-green me-2"></i>
									Admin controls
								</li>
								<li class="mb-2">
									<i class="bi bi-check-circle-fill text-green me-2"></i>
									Custom integrations
								</li>
							</ul>

							<a href="/contact" class="btn btn-outline-light w-100">Contact Sales</a>
						</div>
					</div>
				</div>
			</div>
		</div>
	</section>

	<!-- Call to Action Section -->
	<section class="py-5 bg-black">
		<div class="container">
			<div
				class="p-5 rounded-4 text-center fade-in"
				style="background: linear-gradient(rgba(16,185,129,0.1), rgba(0,0,0,0.5));"
			>
				<h2 class="fw-bold mb-4">Ready to Transform Your Writing?</h2>
				<p class="text-white-50 mb-4 mx-auto" style="max-width: 600px;">
					Join thousands of writers who have already discovered the power of Vynn Editor. Start your 14-day free trial
					today.
				</p>
				<div class="d-flex justify-content-center gap-3">
					<a href="/signup" class="btn btn-green btn-lg px-4">Start Free Trial</a>
					<a href="/demo" class="btn btn-outline-light btn-lg px-4">Watch Demo</a>
				</div>
			</div>
		</div>
	</section>

	<!-- Use the Footer component -->
	<Footer />
</div>

<style>
	:global(body) {
		margin: 0;
		padding: 0;
		background-color: #000;
		color: #fff;
		font-family:
			-apple-system, BlinkMacSystemFont, 'Segoe UI', Roboto, Oxygen, Ubuntu, Cantarell, 'Open Sans', 'Helvetica Neue',
			sans-serif;
	}

	.popular-badge {
		font-size: 1rem;
		font-weight: bold;
		letter-spacing: 0.05em;
		text-transform: uppercase;
		transform: translateY(-10px);
	}

	.featured-card {
		transform: translateY(-20px);
		box-shadow: 0 0 30px rgba(16, 185, 129, 0.4);
		border: 2px solid rgba(16, 185, 129, 0.3) !important;
		z-index: 1;
	}

	/* Simple fade-in animation */
	.fade-in {
		opacity: 0;
		transform: translateY(30px);
		transition:
			opacity 0.8s ease,
			transform 0.8s ease;
	}

	:global(.fade-in.visible) {
		opacity: 1;
		transform: translateY(0);
	}

	/* Add staggered delays for siblings */
	.row > .fade-in:nth-child(1) {
		transition-delay: 0.1s;
	}
	.row > .fade-in:nth-child(2) {
		transition-delay: 0.3s;
	}
	.row > .fade-in:nth-child(3) {
		transition-delay: 0.5s;
	}
<<<<<<< HEAD

	/* Editor Demo Animation Styles */
	.editor-demo {
		width: 100%;
		height: 100%;
		background-color: #1e1e1e;
		border-radius: 8px;
		overflow: hidden;
		font-family: monospace;
	}

	.demo-header {
		display: flex;
		align-items: center;
		background-color: #252525;
		padding: 8px 12px;
		border-bottom: 1px solid #333;
	}

	.demo-buttons {
		display: flex;
		gap: 6px;
		margin-right: 20px;
	}

	.demo-button {
		width: 12px;
		height: 12px;
		border-radius: 50%;
		background-color: #ff5f56;
	}

	.demo-button:nth-child(2) {
		background-color: #ffbd2e;
	}

	.demo-button:nth-child(3) {
		background-color: #27c93f;
	}

	.demo-title {
		color: #aaa;
		font-size: 14px;
	}

	.demo-content {
		padding: 20px;
		height: calc(100% - 50px);
		color: #eee;
	}

	.typing-animation {
		display: inline-block;
		position: relative;
	}

	.typing-text {
		opacity: 0;
		white-space: nowrap;
		overflow: hidden;
		border-right: 2px solid transparent;
		animation:
			typing 4s steps(40) 1s forwards,
			blink-caret 0.75s step-end infinite;
	}

	.cursor {
		position: absolute;
		right: -2px;
		top: 0;
		height: 100%;
		width: 2px;
		background-color: var(--color-primary);
		animation: blink-cursor 0.75s step-end infinite;
	}

	@keyframes typing {
		from {
			width: 0;
			opacity: 1;
		}
		to {
			width: 100%;
			opacity: 1;
		}
	}

	@keyframes blink-cursor {
		from,
		to {
			background-color: transparent;
		}
		50% {
			background-color: var(--color-primary);
		}
	}

	.fade-in {
		opacity: 0;
		transform: translateY(20px);
		transition:
			opacity 0.8s ease,
			transform 0.8s ease;
	}

	.featured-card {
		border-top: 3px solid var(--color-primary) !important;
	}

	.popular-badge {
		z-index: 1;
	}
=======
>>>>>>> 02dab3b9
</style><|MERGE_RESOLUTION|>--- conflicted
+++ resolved
@@ -102,28 +102,6 @@
 				<!-- Right side: Demo image -->
 				<div class="col-md-6 mt-15 mt-md-0 d-flex justify-content-end fade-in" style="margin-top: -10rem;">
 					<div class="position-relative ms-md-5" style="margin-right: -10rem;">
-<<<<<<< HEAD
-						<!-- Editor Demo GIF -->
-						<div
-							class="bg-dark rounded-3 shadow-lg p-3 d-flex align-items-center justify-content-center"
-							style="width: 700px; height: 500px; border: 1px solid rgba(255,255,255,0.1); overflow: hidden;"
-						>
-							<div class="editor-demo">
-								<div class="demo-header">
-									<div class="demo-buttons">
-										<span class="demo-button"></span>
-										<span class="demo-button"></span>
-										<span class="demo-button"></span>
-									</div>
-									<div class="demo-title">document.md — Vynn Editor</div>
-								</div>
-								<div class="demo-content">
-									<div class="typing-animation">
-										<span class="typing-text">The quick brown fox jumps over the lazy dog</span>
-										<span class="cursor"></span>
-									</div>
-								</div>
-=======
 						<!-- Placeholder image -->
 						<div
 							class="bg-dark rounded-3 shadow-lg p-3 d-flex align-items-center justify-content-center"
@@ -147,7 +125,6 @@
 								</svg>
 								<p class="text-white-50">Vynn Editor Demo</p>
 								<p class="text-white-50 small">(Product screenshot will be displayed here)</p>
->>>>>>> 02dab3b9
 							</div>
 						</div>
 
@@ -432,119 +409,4 @@
 	.row > .fade-in:nth-child(3) {
 		transition-delay: 0.5s;
 	}
-<<<<<<< HEAD
-
-	/* Editor Demo Animation Styles */
-	.editor-demo {
-		width: 100%;
-		height: 100%;
-		background-color: #1e1e1e;
-		border-radius: 8px;
-		overflow: hidden;
-		font-family: monospace;
-	}
-
-	.demo-header {
-		display: flex;
-		align-items: center;
-		background-color: #252525;
-		padding: 8px 12px;
-		border-bottom: 1px solid #333;
-	}
-
-	.demo-buttons {
-		display: flex;
-		gap: 6px;
-		margin-right: 20px;
-	}
-
-	.demo-button {
-		width: 12px;
-		height: 12px;
-		border-radius: 50%;
-		background-color: #ff5f56;
-	}
-
-	.demo-button:nth-child(2) {
-		background-color: #ffbd2e;
-	}
-
-	.demo-button:nth-child(3) {
-		background-color: #27c93f;
-	}
-
-	.demo-title {
-		color: #aaa;
-		font-size: 14px;
-	}
-
-	.demo-content {
-		padding: 20px;
-		height: calc(100% - 50px);
-		color: #eee;
-	}
-
-	.typing-animation {
-		display: inline-block;
-		position: relative;
-	}
-
-	.typing-text {
-		opacity: 0;
-		white-space: nowrap;
-		overflow: hidden;
-		border-right: 2px solid transparent;
-		animation:
-			typing 4s steps(40) 1s forwards,
-			blink-caret 0.75s step-end infinite;
-	}
-
-	.cursor {
-		position: absolute;
-		right: -2px;
-		top: 0;
-		height: 100%;
-		width: 2px;
-		background-color: var(--color-primary);
-		animation: blink-cursor 0.75s step-end infinite;
-	}
-
-	@keyframes typing {
-		from {
-			width: 0;
-			opacity: 1;
-		}
-		to {
-			width: 100%;
-			opacity: 1;
-		}
-	}
-
-	@keyframes blink-cursor {
-		from,
-		to {
-			background-color: transparent;
-		}
-		50% {
-			background-color: var(--color-primary);
-		}
-	}
-
-	.fade-in {
-		opacity: 0;
-		transform: translateY(20px);
-		transition:
-			opacity 0.8s ease,
-			transform 0.8s ease;
-	}
-
-	.featured-card {
-		border-top: 3px solid var(--color-primary) !important;
-	}
-
-	.popular-badge {
-		z-index: 1;
-	}
-=======
->>>>>>> 02dab3b9
 </style>